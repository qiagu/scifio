/*
 * #%L
 * OME SCIFIO package for reading and converting scientific file formats.
 * %%
 * Copyright (C) 2005 - 2013 Open Microscopy Environment:
 *   - Board of Regents of the University of Wisconsin-Madison
 *   - Glencoe Software, Inc.
 *   - University of Dundee
 * %%
 * Redistribution and use in source and binary forms, with or without
 * modification, are permitted provided that the following conditions are met:
 * 
 * 1. Redistributions of source code must retain the above copyright notice,
 *    this list of conditions and the following disclaimer.
 * 2. Redistributions in binary form must reproduce the above copyright notice,
 *    this list of conditions and the following disclaimer in the documentation
 *    and/or other materials provided with the distribution.
 * 
 * THIS SOFTWARE IS PROVIDED BY THE COPYRIGHT HOLDERS AND CONTRIBUTORS "AS IS"
 * AND ANY EXPRESS OR IMPLIED WARRANTIES, INCLUDING, BUT NOT LIMITED TO, THE
 * IMPLIED WARRANTIES OF MERCHANTABILITY AND FITNESS FOR A PARTICULAR PURPOSE
 * ARE DISCLAIMED. IN NO EVENT SHALL THE COPYRIGHT HOLDERS OR CONTRIBUTORS BE
 * LIABLE FOR ANY DIRECT, INDIRECT, INCIDENTAL, SPECIAL, EXEMPLARY, OR
 * CONSEQUENTIAL DAMAGES (INCLUDING, BUT NOT LIMITED TO, PROCUREMENT OF
 * SUBSTITUTE GOODS OR SERVICES; LOSS OF USE, DATA, OR PROFITS; OR BUSINESS
 * INTERRUPTION) HOWEVER CAUSED AND ON ANY THEORY OF LIABILITY, WHETHER IN
 * CONTRACT, STRICT LIABILITY, OR TORT (INCLUDING NEGLIGENCE OR OTHERWISE)
 * ARISING IN ANY WAY OUT OF THE USE OF THIS SOFTWARE, EVEN IF ADVISED OF THE
 * POSSIBILITY OF SUCH DAMAGE.
 * 
 * The views and conclusions contained in the software and documentation are
 * those of the authors and should not be interpreted as representing official
 * policies, either expressed or implied, of any organization.
 * #L%
 */

package loci.formats.out;

import java.io.ByteArrayOutputStream;
import java.io.IOException;

import loci.common.RandomAccessInputStream;
import loci.common.RandomAccessOutputStream;
import loci.formats.FormatException;
import loci.formats.FormatTools;
import loci.formats.FormatWriter;
import loci.formats.MetadataTools;
import loci.formats.meta.MetadataRetrieve;

/**
 * ICSWriter is the file format writer for ICS files.  It writes ICS version 1
 * and 2 files.
 *
 * <dl><dt><b>Source code:</b></dt>
 * <dd><a href="http://trac.openmicroscopy.org.uk/ome/browser/bioformats.git/components/bio-formats/src/loci/formats/out/ICSWriter.java">Trac</a>,
 * <a href="http://git.openmicroscopy.org/?p=bioformats.git;a=blob;f=components/bio-formats/src/loci/formats/out/ICSWriter.java;hb=HEAD">Gitweb</a></dd></dl>
 */
public class ICSWriter extends FormatWriter {

  // -- Fields --

  private long dimensionOffset;
  private int dimensionLength;
  private long pixelOffset;
  private int lastPlane = -1;
  private RandomAccessOutputStream pixels;

  // NB: write in ZTC order by default.  Certain software (e.g. Volocity)
  //     lacks the capacity to import files with any other dimension
  //     ordering.  Technically, this is not our problem, but it is
  //     easy enough to work around and makes life easier for our users.
  private String outputOrder = "XYZTC";

  // -- Constructor --

  public ICSWriter() {
    super("Image Cytometry Standard", new String[] {"ids", "ics"});
  }

  // -- ICSWriter API methods --

  /**
   * Set the order in which dimensions should be written to the file.
   * Valid values are specified in the documentation for
   * {@link loci.formats.IFormatReader#getDimensionOrder()}
   *
   * By default, the ordering is "XYZTC".
   */
  public void setOutputOrder(String outputOrder) {
    this.outputOrder = outputOrder;
  }

  // -- IFormatWriter API methods --

  /**
   * @see loci.formats.IFormatWriter#saveBytes(int, byte[], int, int, int, int)
   */
  public void saveBytes(int no, byte[] buf, int x, int y, int w, int h)
    throws FormatException, IOException
  {
    checkParams(no, buf, x, y, w, h);

    MetadataRetrieve meta = getMetadataRetrieve();

    int rgbChannels = getSamplesPerPixel();

    String order = meta.getPixelsDimensionOrder(series).getValue();
    int sizeZ = meta.getPixelsSizeZ(series).getValue().intValue();
<<<<<<< HEAD
    int sizeC = meta.getChannelCount(series);
    if (rgbChannels <= sizeC) {
      sizeC /= rgbChannels;
    }

=======
    int sizeC = meta.getChannelCount(series) / rgbChannels;
>>>>>>> dcd25844
    int sizeT = meta.getPixelsSizeT(series).getValue().intValue();
    int planes = sizeZ * sizeC * sizeT;

    int[] coords =
      FormatTools.getZCTCoords(order, sizeZ, sizeC, sizeT, planes, no);
    int realIndex =
      FormatTools.getIndex(outputOrder, sizeZ, sizeC, sizeT, planes,
      coords[0], coords[1], coords[2]);

    int sizeX = meta.getPixelsSizeX(series).getValue().intValue();
    int sizeY = meta.getPixelsSizeY(series).getValue().intValue();
    int pixelType =
      FormatTools.pixelTypeFromString(meta.getPixelsType(series).toString());
    int bytesPerPixel = FormatTools.getBytesPerPixel(pixelType);
    int planeSize = sizeX * sizeY * rgbChannels * bytesPerPixel;

    if (!initialized[series][realIndex]) {
      initialized[series][realIndex] = true;

      if (!isFullPlane(x, y, w, h)) {
        // write a dummy plane that will be overwritten in sections
        pixels.seek(pixelOffset + (realIndex + 1) * planeSize);
      }
    }

    pixels.seek(pixelOffset + realIndex * planeSize);
    if (isFullPlane(x, y, w, h) && (interleaved || rgbChannels == 1)) {
      pixels.write(buf);
    }
    else {
      pixels.skipBytes(bytesPerPixel * rgbChannels * sizeX * y);
      for (int row=0; row<h; row++) {
        ByteArrayOutputStream strip = new ByteArrayOutputStream();
        for (int col=0; col<w; col++) {
          for (int c=0; c<rgbChannels; c++) {
            int index = interleaved ? rgbChannels * (row * w + col) + c :
              w * (c * h + row) + col;
            strip.write(buf, index * bytesPerPixel, bytesPerPixel);
          }
        }
        pixels.skipBytes(bytesPerPixel * rgbChannels * x);
        pixels.write(strip.toByteArray());
        pixels.skipBytes(bytesPerPixel * rgbChannels * (sizeX - w - x));
      }
    }
    lastPlane = realIndex;
  }

  /* @see loci.formats.IFormatWriter#canDoStacks() */
  public boolean canDoStacks() { return true; }

  /* @see loci.formats.IFormatWriter#getPixelTypes(String) */
  public int[] getPixelTypes(String codec) {
    return new int[] {FormatTools.INT8, FormatTools.UINT8, FormatTools.INT16,
      FormatTools.UINT16, FormatTools.INT32, FormatTools.UINT32,
      FormatTools.FLOAT};
  }

  // -- IFormatHandler API methods --

  /* @see loci.formats.IFormatHandler#setId(String) */
  public void setId(String id) throws FormatException, IOException {
    super.setId(id);

    if (checkSuffix(currentId, "ids")) {
      String metadataFile = currentId.substring(0, currentId.lastIndexOf("."));
      metadataFile += ".ics";
      out.close();
      out = new RandomAccessOutputStream(metadataFile);
    }

    if (out.length() == 0) {
      out.writeBytes("\t\n");
      if (checkSuffix(id, "ids")) {
        out.writeBytes("ics_version\t1.0\n");
      }
      else {
        out.writeBytes("ics_version\t2.0\n");
      }
      out.writeBytes("filename\t" + currentId + "\n");
      out.writeBytes("layout\tparameters\t6\n");

      MetadataRetrieve meta = getMetadataRetrieve();
      MetadataTools.verifyMinimumPopulated(meta, series);

      int pixelType =
        FormatTools.pixelTypeFromString(meta.getPixelsType(series).toString());

      dimensionOffset = out.getFilePointer();
      int[] sizes = overwriteDimensions(meta);
      dimensionLength = (int) (out.getFilePointer() - dimensionOffset);

      if (validBits != 0) {
        out.writeBytes("layout\tsignificant_bits\t" + validBits + "\n");
      }

      boolean signed = FormatTools.isSigned(pixelType);
      boolean littleEndian =
        !meta.getPixelsBinDataBigEndian(series, 0).booleanValue();

      out.writeBytes("representation\tformat\t" +
        (pixelType == FormatTools.FLOAT ? "real\n" : "integer\n"));
      out.writeBytes("representation\tsign\t" +
        (signed ? "signed\n" : "unsigned\n"));
      out.writeBytes("representation\tcompression\tuncompressed\n");
      out.writeBytes("representation\tbyte_order\t");
      for (int i=0; i<sizes[0]/8; i++) {
        if ((littleEndian &&
          (sizes[0] < 32 || pixelType == FormatTools.FLOAT)) ||
          (!littleEndian && sizes[0] >= 32 && pixelType != FormatTools.FLOAT))
        {
          out.writeBytes((i + 1) + "\t");
        }
        else {
          out.writeBytes(((sizes[0] / 8) - i) + "\t");
        }
      }

      out.writeBytes("\nparameter\tscale\t1.000000\t");

      StringBuffer units = new StringBuffer();
      for (int i=0; i<outputOrder.length(); i++) {
        char dim = outputOrder.charAt(i);
        Number value = 1.0;
        if (dim == 'X') {
          if (meta.getPixelsPhysicalSizeX(0) != null) {
            value = meta.getPixelsPhysicalSizeX(0).getValue();
          }
          units.append("micrometers\t");
        }
        else if (dim == 'Y') {
          if (meta.getPixelsPhysicalSizeY(0) != null) {
            value = meta.getPixelsPhysicalSizeY(0).getValue();
          }
          units.append("micrometers\t");
        }
        else if (dim == 'Z') {
          if (meta.getPixelsPhysicalSizeZ(0) != null) {
            value = meta.getPixelsPhysicalSizeZ(0).getValue();
          }
          units.append("micrometers\t");
        }
        else if (dim == 'T') {
          value = meta.getPixelsTimeIncrement(0);
          units.append("seconds\t");
        }
        out.writeBytes(value + "\t");
      }

      out.writeBytes("\nparameter\tunits\tbits\t" + units.toString() + "\n");
      out.writeBytes("\nend\n");
      pixelOffset = out.getFilePointer();
    }
    else if (checkSuffix(currentId, "ics")) {
      RandomAccessInputStream in = new RandomAccessInputStream(currentId);
      in.findString("\nend\n");
      pixelOffset = in.getFilePointer();
      in.close();
    }

    if (checkSuffix(currentId, "ids")) {
      pixelOffset = 0;
    }

    if (pixels == null) {
      pixels = new RandomAccessOutputStream(currentId);
    }
  }

  /* @see loci.formats.IFormatHandler#close() */
  public void close() throws IOException {
    if (lastPlane != getPlaneCount() - 1 && out != null) {
      overwriteDimensions(getMetadataRetrieve());
    }

    super.close();
    pixelOffset = 0;
    lastPlane = -1;
    dimensionOffset = 0;
    dimensionLength = 0;
    if (pixels != null) {
      pixels.close();
    }
    pixels = null;
  }

  // -- Helper methods --

  private int[] overwriteDimensions(MetadataRetrieve meta) throws IOException {
    out.seek(dimensionOffset);
    int sizeX = meta.getPixelsSizeX(series).getValue().intValue();
    int sizeY = meta.getPixelsSizeY(series).getValue().intValue();
    int z = meta.getPixelsSizeZ(series).getValue().intValue();
    int c = meta.getPixelsSizeC(series).getValue().intValue();
    int t = meta.getPixelsSizeT(series).getValue().intValue();
    int pixelType =
      FormatTools.pixelTypeFromString(meta.getPixelsType(series).toString());
    int bytesPerPixel = FormatTools.getBytesPerPixel(pixelType);
    int rgbChannels = getSamplesPerPixel();

    if (lastPlane < 0) lastPlane = z * c * t - 1;
    int[] pos =
      FormatTools.getZCTCoords(outputOrder, z, c, t, z * c * t, lastPlane);
    lastPlane = -1;

    StringBuffer dimOrder = new StringBuffer();
    int[] sizes = new int[6];
    int nextSize = 0;
    sizes[nextSize++] = 8 * bytesPerPixel;

    if (rgbChannels > 1) {
      dimOrder.append("ch\t");
      sizes[nextSize++] = pos[1] + 1;
    }

    for (int i=0; i<outputOrder.length(); i++) {
      if (outputOrder.charAt(i) == 'X') sizes[nextSize++] = sizeX;
      else if (outputOrder.charAt(i) == 'Y') sizes[nextSize++] = sizeY;
      else if (outputOrder.charAt(i) == 'Z') sizes[nextSize++] = pos[0] + 1;
      else if (outputOrder.charAt(i) == 'T') sizes[nextSize++] = pos[2] + 1;
      else if (outputOrder.charAt(i) == 'C' && dimOrder.indexOf("ch") == -1) {
        sizes[nextSize++] = pos[1] + 1;
        dimOrder.append("ch");
      }
      if (outputOrder.charAt(i) != 'C') {
        dimOrder.append(String.valueOf(outputOrder.charAt(i)).toLowerCase());
      }
      dimOrder.append("\t");
    }
    out.writeBytes("layout\torder\tbits\t" + dimOrder.toString() + "\n");
    out.writeBytes("layout\tsizes\t");
    for (int i=0; i<sizes.length; i++) {
      out.writeBytes(sizes[i] + "\t");
    }
    while ((out.getFilePointer() - dimensionOffset) < dimensionLength - 1) {
      out.writeBytes(" ");
    }
    out.writeBytes("\n");

    return sizes;
  }

}<|MERGE_RESOLUTION|>--- conflicted
+++ resolved
@@ -106,15 +106,11 @@
 
     String order = meta.getPixelsDimensionOrder(series).getValue();
     int sizeZ = meta.getPixelsSizeZ(series).getValue().intValue();
-<<<<<<< HEAD
     int sizeC = meta.getChannelCount(series);
     if (rgbChannels <= sizeC) {
       sizeC /= rgbChannels;
     }
 
-=======
-    int sizeC = meta.getChannelCount(series) / rgbChannels;
->>>>>>> dcd25844
     int sizeT = meta.getPixelsSizeT(series).getValue().intValue();
     int planes = sizeZ * sizeC * sizeT;
 

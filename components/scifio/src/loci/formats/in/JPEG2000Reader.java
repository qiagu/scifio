--- conflicted
+++ resolved
@@ -229,28 +229,15 @@
 
     // New core metadata now that we know how many sub-resolutions we have.
     if (resolutionLevels != null) {
-<<<<<<< HEAD
       int seriesCount = resolutionLevels + 1;
-      if (!hasFlattenedResolutions()) {
-        core.get(0).resolutionCount = seriesCount;
-      }
+      core.get(0).resolutionCount = seriesCount;
+
       for (int i = 1; i < seriesCount; i++) {
         CoreMetadata ms = new CoreMetadata(this, 0);
         core.add(ms);
         ms.sizeX = core.get(i - 1).sizeX / 2;
         ms.sizeY = core.get(i - 1).sizeY / 2;
         ms.thumbnail = true;
-=======
-      CoreMetadata[] newCore = new CoreMetadata[resolutionLevels + 1];
-      newCore[0] = core[0];
-      newCore[0].resolutionCount = newCore.length;
-
-      for (int i = 1; i < newCore.length; i++) {
-        newCore[i] = new CoreMetadata(core[0]);
-        newCore[i].sizeX = newCore[i - 1].sizeX / 2;
-        newCore[i].sizeY = newCore[i - 1].sizeY / 2;
-        newCore[i].thumbnail = true;
->>>>>>> cda1fe4d
       }
     }
 

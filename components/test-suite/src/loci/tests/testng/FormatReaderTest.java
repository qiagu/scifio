/*
 * #%L
 * OME Bio-Formats manual and automated test suite.
 * %%
 * Copyright (C) 2006 - 2012 Open Microscopy Environment:
 *   - Board of Regents of the University of Wisconsin-Madison
 *   - Glencoe Software, Inc.
 *   - University of Dundee
 * %%
 * This program is free software: you can redistribute it and/or modify
 * it under the terms of the GNU General Public License as
 * published by the Free Software Foundation, either version 2 of the 
 * License, or (at your option) any later version.
 * 
 * This program is distributed in the hope that it will be useful,
 * but WITHOUT ANY WARRANTY; without even the implied warranty of
 * MERCHANTABILITY or FITNESS FOR A PARTICULAR PURPOSE.  See the
 * GNU General Public License for more details.
 * 
 * You should have received a copy of the GNU General Public 
 * License along with this program.  If not, see
 * <http://www.gnu.org/licenses/gpl-2.0.html>.
 * #L%
 */

package loci.tests.testng;

import java.awt.image.BufferedImage;
import java.io.BufferedWriter;
import java.io.File;
import java.io.FileInputStream;
import java.io.FileOutputStream;
import java.io.IOException;
import java.io.OutputStreamWriter;
import java.nio.ByteBuffer;
import java.nio.channels.FileChannel;
import java.util.Arrays;
import java.util.HashMap;
import java.util.LinkedList;
import java.util.List;

import loci.common.ByteArrayHandle;
import loci.common.Constants;
import loci.common.DataTools;
import loci.common.DateTools;
import loci.common.Location;
import loci.common.RandomAccessInputStream;
import loci.common.services.DependencyException;
import loci.common.services.ServiceException;
import loci.common.services.ServiceFactory;
import loci.formats.FileStitcher;
import loci.formats.FormatException;
import loci.formats.FormatTools;
import loci.formats.IFormatReader;
import loci.formats.ImageReader;
import loci.formats.MetadataTools;
import loci.formats.ReaderWrapper;
import loci.formats.gui.AWTImageTools;
import loci.formats.gui.BufferedImageReader;
import loci.formats.in.*;
import loci.formats.meta.IMetadata;
import loci.formats.meta.MetadataRetrieve;
import loci.formats.meta.MetadataStore;
import loci.formats.ome.OMEXMLMetadata;
import loci.formats.services.OMEXMLService;

import ome.xml.model.primitives.PositiveFloat;
import ome.xml.model.primitives.PositiveInteger;

import org.slf4j.Logger;
import org.slf4j.LoggerFactory;

import org.testng.SkipException;

/**
 * TestNG tester for Bio-Formats file format readers.
 * Details on failed tests are written to a log file, for easier processing.
 *
 * NB: {@link loci.formats.ome} and ome-xml.jar
 * are required for some of the tests.
 *
 * To run tests:
 * ant -Dtestng.directory="/path" -Dtestng.multiplier="1.0" test-all
 *
 * <dl><dt><b>Source code:</b></dt>
 * <dd><a href="http://trac.openmicroscopy.org.uk/ome/browser/bioformats.git/components/test-suite/src/loci/tests/testng/FormatReaderTest.java">Trac</a>,
 * <a href="http://git.openmicroscopy.org/?p=bioformats.git;a=blob;f=components/test-suite/src/loci/tests/testng/FormatReaderTest.java;hb=HEAD">Gitweb</a></dd></dl>
 */
public class FormatReaderTest {

  // -- Constants --

  private static final Logger LOGGER =
    LoggerFactory.getLogger(FormatReaderTest.class);

  /** Message to give for why a test was skipped. */
  private static final String SKIP_MESSAGE = "Dataset already tested.";

  // -- Static fields --

  /** Configuration tree structure containing dataset metadata. */
  public static ConfigurationTree configTree;

  /** List of files to skip. */
  private static List<String> skipFiles = new LinkedList<String>();

  /** Global shared jeader for use in all tests. */
  private BufferedImageReader reader;

  // -- Fields --

  private String id;
  private boolean skip = false;
  private Configuration config;

  /**
   * Multiplier for use adjusting timing values. Slower machines take longer to
   * complete the timing test, and thus need to set a higher (&gt;1) multiplier
   * to avoid triggering false timing test failures. Conversely, faster
   * machines should set a lower (&lt;1) multipler to ensure things finish as
   * quickly as expected.
   */
  private float timeMultiplier = 1;

  private boolean inMemory = false;

  private OMEXMLService omexmlService = null;

  // -- Constructor --

  public FormatReaderTest(String filename, float multiplier, boolean inMemory) {
    id = filename;
    timeMultiplier = multiplier;
    this.inMemory = inMemory;
    try {
      ServiceFactory factory = new ServiceFactory();
      omexmlService = factory.getInstance(OMEXMLService.class);
    }
    catch (DependencyException e) {
      LOGGER.warn("OMEXMLService not available", e);
    }
  }

  public String getID() {
    return id;
  }

  // -- Setup/teardown methods --

  /**
   * @testng.before-class
   */
  public void setup() throws IOException {
    initFile();
  }

  /**
   * @testng.after-class
   */
  public void close() throws IOException {
    reader.close();
    HashMap<String, Object> idMap = Location.getIdMap();
    idMap.clear();
    Location.setIdMap(idMap);
  }

  // -- Tests --

  /**
   * @testng.test groups = "all pixels automated"
   */
  public void testBufferedImageDimensions() {
    String testName = "testBufferedImageDimensions";
    if (!initFile()) result(testName, false, "initFile");
    boolean success = true;
    String msg = null;
    try {
      BufferedImage b = null;
      for (int i=0; i<reader.getSeriesCount() && success; i++) {
        reader.setSeries(i);

        int x = reader.getSizeX();
        int y = reader.getSizeY();
        int c = reader.getRGBChannelCount();
        int type = reader.getPixelType();
        int bytes = FormatTools.getBytesPerPixel(type);

        int plane = x * y * c * bytes;
        long checkPlane = (long) x * y * c * bytes;

        // account for the fact that most histology (big image) files
        // require more memory for decoding/re-encoding BufferedImages
        if (DataTools.indexOf(reader.getDomains(),
          FormatTools.HISTOLOGY_DOMAIN) >= 0)
        {
          plane *= 2;
          checkPlane *= 2;
        }

        if (c > 4 || plane < 0 || plane != checkPlane ||
          !TestTools.canFitInMemory(plane))
        {
          continue;
        }

        int num = reader.getImageCount();
        if (num > 3) num = 3; // test first three image planes only, for speed
        for (int j=0; j<num && success; j++) {
          b = reader.openImage(j);

          int actualX = b.getWidth();
          boolean passX = x == actualX;
          if (!passX) msg = "X: was " + actualX + ", expected " + x;

          int actualY = b.getHeight();
          boolean passY = y == actualY;
          if (!passY) msg = "Y: was " + actualY + ", expected " + y;

          int actualC = b.getRaster().getNumBands();
          boolean passC = c == actualC;
          if (!passC) msg = "C: was " + actualC + ", expected " + c;

          int actualType = AWTImageTools.getPixelType(b);
          boolean passType = type == actualType;
          if (!passType && actualType == FormatTools.UINT16 &&
            type == FormatTools.INT16)
          {
            passType = true;
          }

          if (!passType) msg = "type: was " + actualType + ", expected " + type;

          success = passX && passY && passC && passType;
        }
      }
    }
    catch (Throwable t) {
      LOGGER.info("", t);
      success = false;
    }
    result(testName, success, msg);
  }

  /**
   * @testng.test groups = "all pixels automated"
   */
  public void testByteArrayDimensions() {
    String testName = "testByteArrayDimensions";
    if (!initFile()) result(testName, false, "initFile");
    boolean success = true;
    String msg = null;
    try {
      byte[] b = null;
      for (int i=0; i<reader.getSeriesCount() && success; i++) {
        reader.setSeries(i);
        int x = reader.getSizeX();
        int y = reader.getSizeY();
        int c = reader.getRGBChannelCount();
        int bytes = FormatTools.getBytesPerPixel(reader.getPixelType());

        int expected = -1;
        try {
          expected = DataTools.safeMultiply32(x, y, c, bytes);
        }
        catch (IllegalArgumentException e) {
          continue;
        }

        if (!TestTools.canFitInMemory(expected) || expected < 0) {
          continue;
        }

        int num = reader.getImageCount();
        if (num > 3) num = 3; // test first three planes only, for speed
        for (int j=0; j<num && success; j++) {
          b = reader.openBytes(j);
          success = b.length == expected;
          if (!success) {
            msg = "series #" + i + ", image #" + j +
              ": was " + b.length + ", expected " + expected;
          }
        }
      }
    }
    catch (Throwable t) {
      LOGGER.info("", t);
      success = false;
    }
    result(testName, success, msg);
  }

  /**
   * @testng.test groups = "all pixels automated"
   */
  public void testThumbnailImageDimensions() {
    String testName = "testThumbnailImageDimensions";
    if (!initFile()) result(testName, false, "initFile");
    boolean success = true;
    String msg = null;
    try {
      for (int i=0; i<reader.getSeriesCount() && success; i++) {
        reader.setSeries(i);

        int x = reader.getThumbSizeX();
        int y = reader.getThumbSizeY();
        int c = reader.getRGBChannelCount();
        int type = reader.getPixelType();
        int bytes = FormatTools.getBytesPerPixel(type);

        int fx = reader.getSizeX();
        int fy = reader.getSizeY();

        if (c > 4 || type == FormatTools.FLOAT || type == FormatTools.DOUBLE ||
          !TestTools.canFitInMemory((long) fx * fy * c * bytes))
        {
          continue;
        }

        BufferedImage b = null;
        try {
          b = reader.openThumbImage(0);
        }
        catch (OutOfMemoryError e) {
          result(testName, true, "Image too large");
          return;
        }

        int actualX = b.getWidth();
        boolean passX = x == actualX;
        if (!passX) {
          msg = "series #" + i + ": X: was " + actualX + ", expected " + x;
        }

        int actualY = b.getHeight();
        boolean passY = y == actualY;
        if (!passY) {
          msg = "series #" + i + ": Y: was " + actualY + ", expected " + y;
        }

        int actualC = b.getRaster().getNumBands();
        boolean passC = c == actualC;
        if (!passC) {
          msg = "series #" + i + ": C: was " + actualC + ", expected < " + c;
        }

        int actualType = AWTImageTools.getPixelType(b);
        boolean passType = type == actualType;
        if (!passType && actualType == FormatTools.UINT16 &&
          type == FormatTools.INT16)
        {
          passType = true;
        }

        if (!passType) {
          msg = "series #" + i + ": type: was " +
            actualType + ", expected " + type;
        }

        success = passX && passY && passC && passType;
      }
    }
    catch (Throwable t) {
      LOGGER.info("", t);
      success = false;
    }
    result(testName, success, msg);
  }

  /**
   * @testng.test groups = "all pixels automated"
   */
  public void testThumbnailByteArrayDimensions() {
    String testName = "testThumbnailByteArrayDimensions";
    if (!initFile()) result(testName, false, "initFile");
    boolean success = true;
    String msg = null;
    try {
      for (int i=0; i<reader.getSeriesCount() && success; i++) {
        reader.setSeries(i);
        int x = reader.getThumbSizeX();
        int y = reader.getThumbSizeY();
        int c = reader.getRGBChannelCount();
        int type = reader.getPixelType();
        int bytes = FormatTools.getBytesPerPixel(type);
        int expected = x * y * c * bytes;

        int fx = reader.getSizeX();
        int fy = reader.getSizeY();

        if (c > 4 || type == FormatTools.FLOAT || type == FormatTools.DOUBLE ||
          !TestTools.canFitInMemory((long) fx * fy * c * bytes * 20))
        {
          continue;
        }

        byte[] b = null;
        try {
          b = reader.openThumbBytes(0);
        }
        catch (OutOfMemoryError e) {
          result(testName, true, "Image too large");
          return;
        }
        success = b.length == expected;
        if (!success) {
          msg = "series #" + i + ": was " + b.length + ", expected " + expected;
        }
      }
    }
    catch (Throwable t) {
      LOGGER.info("", t);
      success = false;
    }
    result(testName, success, msg);
  }

  /**
   * @testng.test groups = "all fast automated"
   */
  public void testImageCount() {
    String testName = "testImageCount";
    if (!initFile()) result(testName, false, "initFile");
    boolean success = true;
    String msg = null;
    try {
      for (int i=0; i<reader.getSeriesCount() && success; i++) {
        reader.setSeries(i);
        int imageCount = reader.getImageCount();
        int z = reader.getSizeZ();
        int c = reader.getEffectiveSizeC();
        int t = reader.getSizeT();
        success = imageCount == z * c * t;
        msg = "series #" + i + ": imageCount=" + imageCount +
          ", z=" + z + ", c=" + c + ", t=" + t;
      }
    }
    catch (Throwable t) {
      LOGGER.info("", t);
      success = false;
    }
    result(testName, success, msg);
  }

  /**
   * @testng.test groups = "all xml fast automated"
   */
  public void testOMEXML() {
    String testName = "testOMEXML";
    if (!initFile()) result(testName, false, "initFile");
    String msg = null;
    try {
      MetadataRetrieve retrieve = (MetadataRetrieve) reader.getMetadataStore();
      boolean success = omexmlService.isOMEXMLMetadata(retrieve);
      if (!success) msg = TestTools.shortClassName(retrieve);

      for (int i=0; i<reader.getSeriesCount() && msg == null; i++) {
        reader.setSeries(i);

        String type = FormatTools.getPixelTypeString(reader.getPixelType());

        if (reader.getSizeX() !=
          retrieve.getPixelsSizeX(i).getValue().intValue())
        {
          msg = "SizeX";
        }
        if (reader.getSizeY() !=
          retrieve.getPixelsSizeY(i).getValue().intValue())
        {
          msg = "SizeY";
        }
        if (reader.getSizeZ() !=
          retrieve.getPixelsSizeZ(i).getValue().intValue())
        {
          msg = "SizeZ";
        }
        if (reader.getSizeC() !=
          retrieve.getPixelsSizeC(i).getValue().intValue())
        {
          msg = "SizeC";
        }
        if (reader.getSizeT() !=
          retrieve.getPixelsSizeT(i).getValue().intValue())
        {
          msg = "SizeT";
        }

        // NB: OME-TIFF files do not have a BinData element under Pixels
        IFormatReader r = reader.unwrap();
        if (r instanceof FileStitcher) r = ((FileStitcher) r).getReader();
        if (r instanceof ReaderWrapper) r = ((ReaderWrapper) r).unwrap();
        if (!(r instanceof OMETiffReader)) {
          if (reader.isLittleEndian() ==
            retrieve.getPixelsBinDataBigEndian(i, 0).booleanValue())
          {
            msg = "BigEndian";
          }
        }
        if (!reader.getDimensionOrder().equals(
          retrieve.getPixelsDimensionOrder(i).toString()))
        {
          msg = "DimensionOrder";
        }
        if (!type.equalsIgnoreCase(retrieve.getPixelsType(i).toString())) {
          msg = "PixelType";
        }
      }
    }
    catch (Throwable t) {
      LOGGER.info("", t);
      msg = t.getMessage();
    }
    result(testName, msg == null, msg);
  }

  /**
   * @testng.test groups = "all fast automated"
   */
  public void testConsistentReader() {
    if (config == null) throw new SkipException("No config tree");
    String testName = "testConsistentReader";
    if (!initFile()) result(testName, false, "initFile");

    String format = config.getReader();

    IFormatReader r = reader;
    if (r instanceof ImageReader) {
      r = ((ImageReader) r).getReader();
    }
    else if (r instanceof ReaderWrapper) {
      try {
        r = ((ReaderWrapper) r).unwrap();
      }
      catch (FormatException e) { }
      catch (IOException e) { }
    }

    String realFormat = TestTools.shortClassName(r);

    result(testName, realFormat.equals(format), realFormat);
  }

  /**
   * @testng.test groups = "all xml automated"
   */
  public void testSaneOMEXML() {
    String testName = "testSaneOMEXML";
    if (!initFile()) result(testName, false, "initFile");
    String msg = null;
    try {
      String format = config.getReader();
      if (format.equals("OMETiffReader") || format.equals("OMEXMLReader")) {
        result(testName, true);
        return;
      }

      MetadataRetrieve retrieve = (MetadataRetrieve) reader.getMetadataStore();
      boolean success = omexmlService.isOMEXMLMetadata(retrieve);
      if (!success) msg = TestTools.shortClassName(retrieve);

      for (int i=0; i<reader.getSeriesCount() && msg == null; i++) {
        // total number of ChannelComponents should match SizeC
        int sizeC = retrieve.getPixelsSizeC(i).getValue().intValue();
        int nChannelComponents = retrieve.getChannelCount(i);
        int samplesPerPixel =
          retrieve.getChannelSamplesPerPixel(i, 0).getValue();

        if (sizeC != nChannelComponents * samplesPerPixel) {
          msg = "ChannelComponent";
        }

        // Z, C and T indices should be populated if PlaneTiming is present

        Double deltaT = null;
        Double exposure = null;
        Integer z = null, c = null, t = null;

        if (retrieve.getPlaneCount(i) > 0) {
          deltaT = retrieve.getPlaneDeltaT(i, 0);
          exposure = retrieve.getPlaneExposureTime(i, 0);
          z = retrieve.getPlaneTheZ(i, 0).getValue();
          c = retrieve.getPlaneTheC(i, 0).getValue();
          t = retrieve.getPlaneTheT(i, 0).getValue();
        }

        if ((deltaT != null || exposure != null) &&
          (z == null || c == null || t == null))
        {
          msg = "PlaneTiming";
        }

        // if CreationDate is before 1990, it's probably invalid
        String date = retrieve.getImageAcquisitionDate(i).getValue();
        String configDate = config.getDate();
        if (date != null && !date.equals(configDate)) {
          date = date.trim();
          long acquiredDate = DateTools.getTime(date, DateTools.ISO8601_FORMAT);
          long saneDate =
            DateTools.getTime("1990-01-01T00:00:00", DateTools.ISO8601_FORMAT);
          long fileDate = new Location(
            reader.getCurrentFile()).getAbsoluteFile().lastModified();
          if (acquiredDate < saneDate && fileDate >= saneDate) {
            msg = "CreationDate";
          }
        }
      }
    }
    catch (Throwable t) {
      LOGGER.info("", t);
      msg = t.getMessage();
    }
    result(testName, msg == null, msg);
  }

  // -- Consistency tests --

  /**
   * @testng.test groups = "all fast automated"
   */
  public void testSizeX() {
    if (config == null) throw new SkipException("No config tree");
    String testName = "SizeX";
    if (!initFile()) result(testName, false, "initFile");

    for (int i=0; i<reader.getSeriesCount(); i++) {
      reader.setSeries(i);
      config.setSeries(i);

      if (reader.getSizeX() != config.getSizeX()) {
        result(testName, false, "Series " + i);
      }
    }
    result(testName, true);
  }

  /**
   * @testng.test groups = "all fast automated"
   */
  public void testSizeY() {
    if (config == null) throw new SkipException("No config tree");
    String testName = "SizeY";
    if (!initFile()) result(testName, false, "initFile");

    for (int i=0; i<reader.getSeriesCount(); i++) {
      reader.setSeries(i);
      config.setSeries(i);

      if (reader.getSizeY() != config.getSizeY()) {
        result(testName, false, "Series " + i);
      }
    }
    result(testName, true);
  }

  /**
   * @testng.test groups = "all fast automated"
   */
  public void testSizeZ() {
    if (config == null) throw new SkipException("No config tree");
    String testName = "SizeZ";
    if (!initFile()) result(testName, false, "initFile");

    for (int i=0; i<reader.getSeriesCount(); i++) {
      reader.setSeries(i);
      config.setSeries(i);

      if (reader.getSizeZ() != config.getSizeZ()) {
        result(testName, false, "Series " + i);
      }
    }
    result(testName, true);
  }

  /**
   * @testng.test groups = "all fast automated"
   */
  public void testSizeC() {
    if (config == null) throw new SkipException("No config tree");
    String testName = "SizeC";
    if (!initFile()) result(testName, false, "initFile");

    for (int i=0; i<reader.getSeriesCount(); i++) {
      reader.setSeries(i);
      config.setSeries(i);

      if (reader.getSizeC() != config.getSizeC()) {
        result(testName, false, "Series " + i);
      }
    }
    result(testName, true);
  }

  /**
   * @testng.test groups = "all fast automated"
   */
  public void testSizeT() {
    if (config == null) throw new SkipException("No config tree");
    String testName = "SizeT";
    if (!initFile()) result(testName, false, "initFile");

    for (int i=0; i<reader.getSeriesCount(); i++) {
      reader.setSeries(i);
      config.setSeries(i);

      if (reader.getSizeT() != config.getSizeT()) {
        result(testName, false, "Series " + i);
      }
    }
    result(testName, true);
  }

  /**
   * @testng.test groups = "all fast automated"
   */
  public void testDimensionOrder() {
    if (config == null) throw new SkipException("No config tree");
    String testName = "DimensionOrder";
    if (!initFile()) result(testName, false, "initFile");

    for (int i=0; i<reader.getSeriesCount(); i++) {
      reader.setSeries(i);
      config.setSeries(i);

      String realOrder = reader.getDimensionOrder();
      String expectedOrder = config.getDimensionOrder();

      if (!realOrder.equals(expectedOrder)) {
        result(testName, false, "Series " + i + " (got " + realOrder +
          ", expected " + expectedOrder + ")");
      }
    }
    result(testName, true);
  }

  /**
   * @testng.test groups = "all fast automated"
   */
  public void testIsInterleaved() {
    if (config == null) throw new SkipException("No config tree");
    String testName = "Interleaved";
    if (!initFile()) result(testName, false, "initFile");

    for (int i=0; i<reader.getSeriesCount(); i++) {
      reader.setSeries(i);
      config.setSeries(i);

      if (reader.isInterleaved() != config.isInterleaved()) {
        result(testName, false, "Series " + i);
      }
    }
    result(testName, true);
  }

  /**
   * @testng.test groups = "all fast automated"
   */
  public void testIndexed() {
    if (config == null) throw new SkipException("No config tree");
    String testName = "Indexed";
    if (!initFile()) result(testName, false, "initFile");

    for (int i=0; i<reader.getSeriesCount(); i++) {
      reader.setSeries(i);
      config.setSeries(i);

      if (reader.isIndexed() != config.isIndexed()) {
        result(testName, false, "Series " + i);
      }
    }
    result(testName, true);
  }

  /**
   * @testng.test groups = "all fast automated"
   */
  public void testFalseColor() {
    if (config == null) throw new SkipException("No config tree");
    String testName = "FalseColor";
    if (!initFile()) result(testName, false, "initFile");

    for (int i=0; i<reader.getSeriesCount(); i++) {
      reader.setSeries(i);
      config.setSeries(i);

      if (reader.isFalseColor() != config.isFalseColor()) {
        result(testName, false, "Series " + i);
      }
    }
    result(testName, true);
  }

  /**
   * @testng.test groups = "all fast automated"
   */
  public void testRGB() {
    if (config == null) throw new SkipException("No config tree");
    String testName = "RGB";
    if (!initFile()) result(testName, false, "initFile");

    for (int i=0; i<reader.getSeriesCount(); i++) {
      reader.setSeries(i);
      config.setSeries(i);

      if (reader.isRGB() != config.isRGB()) {
        result(testName, false, "Series " + i);
      }
    }
    result(testName, true);
  }

  /**
   * @testng.test groups = "all fast automated"
   */
  public void testThumbSizeX() {
    if (config == null) throw new SkipException("No config tree");
    String testName = "ThumbSizeX";
    if (!initFile()) result(testName, false, "initFile");

    for (int i=0; i<reader.getSeriesCount(); i++) {
      reader.setSeries(i);
      config.setSeries(i);

      if (reader.getThumbSizeX() != config.getThumbSizeX()) {
        result(testName, false, "Series " + i);
      }
    }
    result(testName, true);
  }

  /**
   * @testng.test groups = "all fast automated"
   */
  public void testThumbSizeY() {
    if (config == null) throw new SkipException("No config tree");
    String testName = "ThumbSizeY";
    if (!initFile()) result(testName, false, "initFile");

    for (int i=0; i<reader.getSeriesCount(); i++) {
      reader.setSeries(i);
      config.setSeries(i);

      if (reader.getThumbSizeY() != config.getThumbSizeY()) {
        result(testName, false, "Series " + i);
      }
    }
    result(testName, true);
  }

  /**
   * @testng.test groups = "all fast automated"
   */
  public void testPixelType() {
    if (config == null) throw new SkipException("No config tree");
    String testName = "PixelType";
    if (!initFile()) result(testName, false, "initFile");

    for (int i=0; i<reader.getSeriesCount(); i++) {
      reader.setSeries(i);
      config.setSeries(i);

      if (reader.getPixelType() !=
        FormatTools.pixelTypeFromString(config.getPixelType()))
      {
        result(testName, false, "Series " + i);
      }
    }
    result(testName, true);
  }

  /**
   * @testng.test groups = "all fast automated"
   */
  public void testLittleEndian() {
    if (config == null) throw new SkipException("No config tree");
    String testName = "LittleEndian";
    if (!initFile()) result(testName, false, "initFile");

    for (int i=0; i<reader.getSeriesCount(); i++) {
      reader.setSeries(i);
      config.setSeries(i);

      if (reader.isLittleEndian() != config.isLittleEndian()) {
        result(testName, false, "Series " + i);
      }
    }
    result(testName, true);
  }

  /**
   * @testng.test groups = "all fast automated"
   */
  public void testPhysicalSizeX() {
    if (config == null) throw new SkipException("No config tree");
    String testName = "PhysicalSizeX";
    if (!initFile()) result(testName, false, "initFile");
    IMetadata retrieve = (IMetadata) reader.getMetadataStore();

    for (int i=0; i<reader.getSeriesCount(); i++) {
      config.setSeries(i);

      Double expectedSize = config.getPhysicalSizeX();
      if (expectedSize == null || expectedSize == 0d) {
        expectedSize = null;
      }
      PositiveFloat realSize = retrieve.getPixelsPhysicalSizeX(i);
      Double size = realSize == null ? null : realSize.getValue();

      if (!(expectedSize == null && realSize == null) &&
        !expectedSize.equals(size))
      {
        result(testName, false, "Series " + i);
      }
    }
    result(testName, true);
  }

  /**
   * @testng.test groups = "all fast automated"
   */
  public void testPhysicalSizeY() {
    if (config == null) throw new SkipException("No config tree");
    String testName = "PhysicalSizeY";
    if (!initFile()) result(testName, false, "initFile");
    IMetadata retrieve = (IMetadata) reader.getMetadataStore();

    for (int i=0; i<reader.getSeriesCount(); i++) {
      config.setSeries(i);
      Double expectedSize = config.getPhysicalSizeY();
      if (expectedSize == null || expectedSize == 0d) {
        expectedSize = null;
      }
      PositiveFloat realSize = retrieve.getPixelsPhysicalSizeY(i);
      Double size = realSize == null ? null : realSize.getValue();

      if (!(expectedSize == null && realSize == null) &&
        !expectedSize.equals(size))
      {
        result(testName, false, "Series " + i);
      }
    }
    result(testName, true);
  }

  /**
   * @testng.test groups = "all fast automated"
   */
  public void testPhysicalSizeZ() {
    if (config == null) throw new SkipException("No config tree");
    String testName = "PhysicalSizeZ";
    if (!initFile()) result(testName, false, "initFile");
    IMetadata retrieve = (IMetadata) reader.getMetadataStore();

    for (int i=0; i<reader.getSeriesCount(); i++) {
      config.setSeries(i);

      Double expectedSize = config.getPhysicalSizeZ();
      if (expectedSize == null || expectedSize == 0d) {
        expectedSize = null;
      }
      PositiveFloat realSize = retrieve.getPixelsPhysicalSizeZ(i);
      Double size = realSize == null ? null : realSize.getValue();

      if (!(expectedSize == null && realSize == null) &&
        !expectedSize.equals(size))
      {
        result(testName, false, "Series " + i);
      }
    }
    result(testName, true);
  }

  /**
   * @testng.test groups = "all fast automated"
   */
  public void testTimeIncrement() {
    if (config == null) throw new SkipException("No config tree");
    String testName = "TimeIncrement";
    if (!initFile()) result(testName, false, "initFile");
    IMetadata retrieve = (IMetadata) reader.getMetadataStore();

    for (int i=0; i<reader.getSeriesCount(); i++) {
      config.setSeries(i);

      Double expectedIncrement = config.getTimeIncrement();
      Double realIncrement = retrieve.getPixelsTimeIncrement(i);

      if (!(expectedIncrement == null && realIncrement == null) &&
        !expectedIncrement.equals(realIncrement))
      {
        result(testName, false, "Series " + i);
      }
    }
    result(testName, true);
  }

  /**
   * @testng.test groups = "all fast automated"
   */
  public void testLightSources() {
    if (config == null) throw new SkipException("No config tree");
    String testName = "LightSources";
    if (!initFile()) result(testName, false, "initFile");
    IMetadata retrieve = (IMetadata) reader.getMetadataStore();

    for (int i=0; i<reader.getSeriesCount(); i++) {
      config.setSeries(i);

      for (int c=0; c<config.getChannelCount(); c++) {
        String expectedLightSource = config.getLightSource(c);
        String realLightSource = null;
        try {
          realLightSource = retrieve.getChannelLightSourceSettingsID(i, c);
        }
        catch (NullPointerException e) { }

        if (!(expectedLightSource == null && realLightSource == null) &&
          !expectedLightSource.equals(realLightSource))
        {
          result(testName, false, "Series " + i + " channel " + c);
        }
      }
    }
    result(testName, true);
  }

  /**
   * @testng.test groups = "all fast automated"
   */
  public void testChannelNames() {
    if (config == null) throw new SkipException("No config tree");
    String testName = "ChannelNames";
    if (!initFile()) result(testName, false, "initFile");
    IMetadata retrieve = (IMetadata) reader.getMetadataStore();

    for (int i=0; i<reader.getSeriesCount(); i++) {
      config.setSeries(i);

      for (int c=0; c<config.getChannelCount(); c++) {
        String realName = retrieve.getChannelName(i, c);
        String expectedName = config.getChannelName(c);

        if (!expectedName.equals(realName) &&
          (realName == null && !expectedName.equals("null")))
        {
          result(testName, false, "Series " + i + " channel " + c +
            " (got '" + realName + "', expected '" + expectedName + "')");
        }
      }
    }
    result(testName, true);
  }

  /**
   * @testng.test groups = "all fast automated"
   */
  public void testExposureTimes() {
    if (config == null) throw new SkipException("No config tree");
    String testName = "ExposureTimes";
    if (!initFile()) result(testName, false, "initFile");
    IMetadata retrieve = (IMetadata) reader.getMetadataStore();

    for (int i=0; i<reader.getSeriesCount(); i++) {
      reader.setSeries(i);
      config.setSeries(i);

      for (int c=0; c<config.getChannelCount(); c++) {
        if (config.hasExposureTime(c)) {
          Double exposureTime = config.getExposureTime(c);

          for (int p=0; p<reader.getImageCount(); p++) {
            int[] zct = reader.getZCTCoords(p);
            if (zct[1] == c && p < retrieve.getPlaneCount(i)) {
              Double planeExposureTime = retrieve.getPlaneExposureTime(i, p);

              if (exposureTime == null && planeExposureTime == null) {
                continue;
              }

              if (exposureTime == null || planeExposureTime == null ||
                !exposureTime.equals(planeExposureTime))
              {
                result(testName, false, "Series " + i + " plane " + p);
              }
            }
          }
        }
      }
    }
    result(testName, true);
  }

  /**
   * @testng.test groups = "all fast automated"
   */
  public void testEmissionWavelengths() {
    if (config == null) throw new SkipException("No config tree");
    String testName = "EmissionWavelengths";
    if (!initFile()) result(testName, false, "initFile");
    IMetadata retrieve = (IMetadata) reader.getMetadataStore();

    for (int i=0; i<reader.getSeriesCount(); i++) {
      config.setSeries(i);

      for (int c=0; c<config.getChannelCount(); c++) {
        PositiveInteger realWavelength =
          retrieve.getChannelEmissionWavelength(i, c);
        Integer expectedWavelength = config.getEmissionWavelength(c);

        if (realWavelength == null && expectedWavelength == null) {
          continue;
        }

        if (realWavelength == null || expectedWavelength == null ||
          !expectedWavelength.equals(realWavelength.getValue()))
        {
          result(testName, false, "Series " + i + " channel " + c);
        }
      }
    }
    result(testName, true);
  }

  /**
   * @testng.test groups = "all fast automated"
   */
  public void testExcitationWavelengths() {
    if (config == null) throw new SkipException("No config tree");
    String testName = "ExcitationWavelengths";
    if (!initFile()) result(testName, false, "initFile");
    IMetadata retrieve = (IMetadata) reader.getMetadataStore();

    for (int i=0; i<reader.getSeriesCount(); i++) {
      config.setSeries(i);

      for (int c=0; c<config.getChannelCount(); c++) {
        PositiveInteger realWavelength =
          retrieve.getChannelExcitationWavelength(i, c);
        Integer expectedWavelength = config.getExcitationWavelength(c);

        if (realWavelength == null && expectedWavelength == null) {
          continue;
        }

        if (realWavelength == null || expectedWavelength == null ||
          !expectedWavelength.equals(realWavelength.getValue()))
        {
          result(testName, false, "Series " + i + " channel " + c);
        }
      }
    }
    result(testName, true);
  }

  /**
   * @testng.test groups = "all fast automated"
   */
  public void testDetectors() {
    if (config == null) throw new SkipException("No config tree");
    String testName = "Detectors";
    if (!initFile()) result(testName, false, "initFile");
    IMetadata retrieve = (IMetadata) reader.getMetadataStore();

    for (int i=0; i<reader.getSeriesCount(); i++) {
      config.setSeries(i);

      for (int c=0; c<config.getChannelCount(); c++) {
        String expectedDetector = config.getDetector(c);
        String realDetector = null;

        try {
          realDetector = retrieve.getDetectorSettingsID(i, c);
        }
        catch (NullPointerException e) { }

        if (!(expectedDetector == null && realDetector == null)) {
          if ((expectedDetector == null ||
            !expectedDetector.equals(realDetector)) && (realDetector == null ||
            !realDetector.equals(expectedDetector)))
          {
            result(testName, false, "Series " + i + " channel " + c);
          }
        }
      }
    }
    result(testName, true);
  }

  /**
   * @testng.test groups = "all fast automated"
   */
  public void testImageNames() {
    if (config == null) throw new SkipException("No config tree");
    String testName = "ImageNames";
    if (!initFile()) result(testName, false, "initFile");
    IMetadata retrieve = (IMetadata) reader.getMetadataStore();

    for (int i=0; i<reader.getSeriesCount(); i++) {
      config.setSeries(i);

      String realName = retrieve.getImageName(i);
      String expectedName = config.getImageName();

      if (!expectedName.equals(realName) &&
        !(realName == null && expectedName.equals("null")))
      {
        result(testName, false, "Series " + i + " (got '" + realName +
          "', expected '" + expectedName + "')");
      }
    }
    result(testName, true);
  }

  /**
   * @testng.test groups = "all fast automated"
   */
  public void testImageDescriptions() {
    if (config == null) throw new SkipException("No config tree");
    String testName = "ImageDescriptions";
    if (!initFile()) result(testName, false, "initFile");
    IMetadata retrieve = (IMetadata) reader.getMetadataStore();

    for (int i=0; i<reader.getSeriesCount(); i++) {
      config.setSeries(i);

      String realDescription = retrieve.getImageDescription(i);
      if (realDescription != null) {
        realDescription = realDescription.trim();
      }
      if (config.hasImageDescription()) {
        String expectedDescription = config.getImageDescription();
        if (expectedDescription != null) {
          expectedDescription = expectedDescription.trim();
        }

        if (!expectedDescription.equals(realDescription) &&
          !(realDescription == null && expectedDescription.equals("null")))
        {
          result(testName, false, "Series " + i + " (got '" + realDescription +
            "', expected '" + expectedDescription + "')");
        }
      }
    }
    result(testName, true);
  }

  /**
   * @testng.test groups = "all xml automated"
   */
  public void testEqualOMEXML() {
    if (config == null) throw new SkipException("No config tree");
    String testName = "testEqualOMEXML";
    if (!initFile()) result(testName, false, "initFile");

    boolean success = true;
    String msg = null;
    try {
      String format = config.getReader();
      if (format.equals("OMETiffReader") || format.equals("OMEXMLReader")) {
        result(testName, true);
        return;
      }

      MetadataStore store = reader.getMetadataStore();
      success = omexmlService.isOMEXMLMetadata(store);
      if (!success) msg = TestTools.shortClassName(store);

      String file = reader.getCurrentFile() + ".ome.xml";
      if (success && new File(file).exists()) {
        String xml = DataTools.readFile(file);
        OMEXMLMetadata base = omexmlService.createOMEXMLMetadata(xml);

        success = omexmlService.isEqual(base, (OMEXMLMetadata) store);
      }
    }
    catch (Throwable t) {
      LOGGER.info("", t);
      msg = t.getMessage();
    }
    result(testName, success, msg);
  }

  /**
   * @testng.test groups = "all"
   */
  public void testPerformance() {
    if (config == null) throw new SkipException("No config tree");
    String testName = "testPerformance";
    if (!initFile()) result(testName, false, "initFile");
    boolean success = true;
    String msg = null;
    try {
      int properMem = config.getMemory();
      double properTime = config.getAccessTimeMillis();
      if (properMem <= 0 || properTime <= 0) {
        success = true;
        msg = "no configuration";
      }
      else {
        Runtime r = Runtime.getRuntime();
        System.gc(); // clean memory before we start
        Thread.sleep(1000);
        System.gc(); // clean memory before we start
        long m1 = r.totalMemory() - r.freeMemory();
        long t1 = System.currentTimeMillis();
        int totalPlanes = 0;
        int seriesCount = reader.getSeriesCount();
        for (int i=0; i<seriesCount; i++) {
          reader.setSeries(i);
          int imageCount = reader.getImageCount();
          totalPlanes += imageCount;
          int planeSize = FormatTools.getPlaneSize(reader);
          if (planeSize < 0) {
            continue;
          }
          byte[] buf = new byte[planeSize];
          for (int j=0; j<imageCount; j++) {
            try {
              reader.openBytes(j, buf);
            }
            catch (FormatException e) {
              LOGGER.info("", e);
            }
            catch (IOException e) {
              LOGGER.info("", e);
            }
          }
        }
        long t2 = System.currentTimeMillis();
        System.gc();
        Thread.sleep(1000);
        System.gc();
        long m2 = r.totalMemory() - r.freeMemory();
        double actualTime = (double) (t2 - t1) / totalPlanes;
        int actualMem = (int) ((m2 - m1) >> 20);

        // check time elapsed
        if (actualTime - timeMultiplier * properTime > 250.0) {
          success = false;
          msg = "got " + actualTime + " ms, expected " + properTime + " ms";
        }

        // check memory used
        else if (actualMem > properMem + 20) {
          success = false;
          msg =  "used " + actualMem + " MB; expected <= " + properMem + " MB";
        }
      }
    }
    catch (Throwable t) {
      LOGGER.info("", t);
      success = false;
    }
    result(testName, success, msg);
  }

  /**
   * @testng.test groups = "all type automated"
   */
  public void testSaneUsedFiles() {
    if (!initFile()) return;
    String file = reader.getCurrentFile();
    String testName = "testSaneUsedFiles";
    boolean success = true;
    String msg = null;
    try {
      String[] base = reader.getUsedFiles();
      if (base.length == 1) {
        if (!base[0].equals(file)) success = false;
      }
      else {
        Arrays.sort(base);
        IFormatReader r =
          /*config.noStitching() ? new ImageReader() :*/ new FileStitcher();

        int maxFiles = (int) Math.min(base.length, 100);
        for (int i=0; i<maxFiles && success; i++) {
          // .xlog files in InCell 1000/2000 files may belong to more
          // than one dataset
          if (file.toLowerCase().endsWith(".xdce") &&
            !base[i].toLowerCase().endsWith(".xdce"))
          {
            continue;
          }

          // Volocity datasets can only be detected with the .mvd2 file
          if (file.toLowerCase().endsWith(".mvd2") &&
            !base[i].toLowerCase().endsWith(".mvd2"))
          {
            continue;
          }

          // Bruker datasets can only be detected with the
          // 'fid' and 'acqp' files
          if ((file.toLowerCase().endsWith("fid") ||
            file.toLowerCase().endsWith("acqp")) &&
            !base[i].toLowerCase().endsWith("fid") &&
            !base[i].toLowerCase().endsWith("acqp") &&
            reader.getFormat().equals("Bruker"))
          {
            continue;
          }

          // CellR datasets cannot be detected with a TIFF file
          if (reader.getFormat().equals("Olympus APL") &&
            base[i].toLowerCase().endsWith("tif"))
          {
            continue;
          }

          // DICOM companion files may not be detected
          if (reader.getFormat().equals("DICOM") && !base[i].equals(file)) {
            continue;
          }

          r.setId(base[i]);

          String[] comp = r.getUsedFiles();

          // If an .mdb file was initialized, then .lsm files are grouped.
          // If one of the .lsm files is initialized, though, then files
          // are not grouped.  This is expected behavior; see ticket #3701.
          if (base[i].toLowerCase().endsWith(".lsm") && comp.length == 1) {
            r.close();
            continue;
          }

          // Deltavision datasets are allowed to have different
          // used file counts.  In some cases, a log file is associated
          // with multiple .dv files, so initializing the log file
          // will give different results.
          if (file.toLowerCase().endsWith(".dv") &&
            base[i].toLowerCase().endsWith(".log"))
          {
            r.close();
            continue;
          }

          // Hitachi datasets consist of one text file and one pixels file
          // in a common format (e.g. BMP, JPEG, TIF).
          // It is acceptable for the pixels file to have a different
          // used file count from the text file.
          if (reader.getFormat().equals("Hitachi")) {
            r.close();
            continue;
          }

          // JPEG files that are part of a Trestle dataset can be detected
          // separately
          if (reader.getFormat().equals("Trestle")) {
            r.close();
            continue;
          }

          // TIFF files in CellR datasets are detected separately
          if (reader.getFormat().equals("Olympus APL") &&
            base[i].toLowerCase().endsWith(".tif"))
          {
            r.close();
            continue;
          }

          // TIFF files in Li-Cor datasets are detected separately
          if (reader.getFormat().equals("Li-Cor L2D") &&
            !base[i].toLowerCase().endsWith("l2d"))
          {
            r.close();
            continue;
          }

          // TIFF files in Prairie datasets may be detected as OME-TIFF
          if (reader.getFormat().equals("Prairie TIFF") &&
            base[i].toLowerCase().endsWith(".tif") &&
            r.getFormat().equals("OME-TIFF"))
          {
            r.close();
            continue;
          }

          if (comp.length != base.length) {
            success = false;
            msg = base[i] + " (file list length was " + comp.length +
              "; expected " + base.length + ")";
          }
          if (success) Arrays.sort(comp);

          // NRRD datasets are allowed to have differing used files.
          // One raw file can have multiple header files associated with
          // it, in which case selecting the raw file will always produce
          // a test failure (which we can do nothing about).
          if (file.toLowerCase().endsWith(".nhdr") ||
            base[i].toLowerCase().endsWith(".nhdr"))
          {
            r.close();
            continue;
          }

          for (int j=0; j<comp.length && success; j++) {
            if (!comp[j].equals(base[j])) {
              success = false;
              msg = base[i] + "(file @ " + j + " was '" + comp[j] +
                "', expected '" + base[j] + "')";
            }
          }
          r.close();
        }
      }
    }
    catch (Throwable t) {
      LOGGER.info("", t);
      success = false;
    }
    result(testName, success, msg);
  }

  /**
   * @testng.test groups = "all xml fast automated"
   */
  public void testValidXML() {
    if (config == null) throw new SkipException("No config tree");
    String testName = "testValidXML";
    if (!initFile()) result(testName, false, "initFile");
    String format = config.getReader();
    if (format.equals("OMETiffReader") || format.equals("OMEXMLReader")) {
      result(testName, true);
    }
    else {
      boolean success = true;
      try {
        MetadataStore store = reader.getMetadataStore();
        MetadataRetrieve retrieve = omexmlService.asRetrieve(store);
        String xml = omexmlService.getOMEXML(retrieve);
        success = xml != null && omexmlService.validateOMEXML(xml);
      }
      catch (Throwable t) {
        LOGGER.info("", t);
        success = false;
      }
      result(testName, success);
    }
<<<<<<< HEAD
=======
    result(testName, success);
    try {
      close();
    }
    catch (IOException e) {
      LOGGER.info("", e);
    }
>>>>>>> 63df591d
  }

  /**
   * @testng.test groups = "all pixels automated"
   */
  public void testPixelsHashes() {
    if (config == null) throw new SkipException("No config tree");
    String testName = "testPixelsHashes";
    if (!initFile()) result(testName, false, "initFile");
    boolean success = true;
    String msg = null;
    try {
      // check the MD5 of the first plane in each series
      for (int i=0; i<reader.getSeriesCount() && success; i++) {
        reader.setSeries(i);
        config.setSeries(i);

        long planeSize = -1;
        try {
          planeSize = DataTools.safeMultiply32(reader.getSizeX(),
            reader.getSizeY(), reader.getRGBChannelCount(),
            FormatTools.getBytesPerPixel(reader.getPixelType()));
        }
        catch (IllegalArgumentException e) {
          continue;
        }

        if (planeSize < 0 || !TestTools.canFitInMemory(planeSize)) {
          continue;
        }

        String md5 = TestTools.md5(reader.openBytes(0));
        String expected1 = config.getMD5();
        String expected2 = config.getAlternateMD5();

        if (expected1 == null && expected2 == null) {
          continue;
        }
        if (!md5.equals(expected1) && !md5.equals(expected2)) {
          success = false;
          msg = "series " + i;
        }
      }
    }
    catch (Throwable t) {
      LOGGER.info("", t);
      success = false;
    }
    result(testName, success, msg);
  }

  /**
   * @testng.test groups = "all pixels"
   */
  /*
  public void testReorderedPixelsHashes() {
    if (config == null) throw new SkipException("No config tree");
    String testName = "testReorderedPixelsHashes";
    if (!initFile()) result(testName, false, "initFile");
    boolean success = true;
    String msg = null;
    try {
      for (int i=0; i<reader.getSeriesCount() && success; i++) {
        reader.setSeries(i);
        config.setSeries(i);

        for (int j=0; j<3; j++) {
          int index = (int) (Math.random() * reader.getImageCount());
          reader.openBytes(index);
        }

        String md5 = TestTools.md5(reader.openBytes(0));
        String expected1 = config.getMD5();
        String expected2 = config.getAlternateMD5();

        if (!md5.equals(expected1) && !md5.equals(expected2)) {
          success = false;
          msg = expected1 == null && expected2 == null ? "no configuration" :
            "series " + i;
        }
      }
    }
    catch (Throwable t) {
      LOGGER.info("", t);
      success = false;
    }
    result(testName, success, msg);
  }
  */

  /**
   * @testng.test groups = "all pixels automated"
   */
  public void testSubimagePixelsHashes() {
    if (config == null) throw new SkipException("No config tree");
    String testName = "testSubimagePixelsHashes";
    if (!initFile()) result(testName, false, "initFile");
    boolean success = true;
    String msg = null;
    try {
      // check the MD5 of the first 512x512 tile of
      // the first plane in each series
      for (int i=0; i<reader.getSeriesCount() && success; i++) {
        reader.setSeries(i);
        config.setSeries(i);

        int w = (int) Math.min(Configuration.TILE_SIZE, reader.getSizeX());
        int h = (int) Math.min(Configuration.TILE_SIZE, reader.getSizeY());

        String expected1 = config.getTileMD5();
        String expected2 = config.getTileAlternateMD5();

        String md5 = null;

        try {
          md5 = TestTools.md5(reader.openBytes(0, 0, 0, w, h));
        }
        catch (Exception e) { }

        if (md5 == null && expected1 == null && expected2 == null) {
          success = true;
        }
        else if (!md5.equals(expected1) && !md5.equals(expected2) &&
          (expected1 != null || expected2 != null))
        {
          success = false;
          msg = "series " + i;
        }
      }
    }
    catch (Throwable t) {
      LOGGER.info("", t);
      success = false;
    }
    result(testName, success, msg);
  }

  /**
   * @testng.test groups = "all fast automated"
   */
  public void testIsThisTypeConsistent() {
    String testName = "testIsThisTypeConsistent";
    if (!initFile()) result(testName, false, "initFile");

    String file = reader.getCurrentFile();
    boolean isThisTypeOpen = reader.isThisType(file, true);
    boolean isThisTypeNotOpen = reader.isThisType(file, false);
    result(testName, (isThisTypeOpen == isThisTypeNotOpen) ||
      (isThisTypeOpen && !isThisTypeNotOpen),
      "open = " + isThisTypeOpen + ", !open = " + isThisTypeNotOpen);
  }

  /**
   * @testng.test groups = "all fast automated"
   */
  public void testIsThisType() {
    String testName = "testIsThisType";
    if (!initFile()) result(testName, false, "initFile");
    boolean success = true;
    String msg = null;
    try {
      IFormatReader r = reader;
      // unwrap reader
      while (true) {
        if (r instanceof ReaderWrapper) {
          r = ((ReaderWrapper) r).getReader();
        }
        else if (r instanceof FileStitcher) {
          r = ((FileStitcher) r).getReader();
        }
        else break;
      }
      if (r instanceof ImageReader) {
        ImageReader ir = (ImageReader) r;
        r = ir.getReader();
        IFormatReader[] readers = ir.getReaders();
        String[] used = reader.getUsedFiles();
        for (int i=0; i<used.length && success; i++) {
          // for each used file, make sure that one reader,
          // and only one reader, identifies the dataset as its own
          for (int j=0; j<readers.length; j++) {
            boolean result = readers[j].isThisType(used[i]);

            // TIFF reader is allowed to redundantly green-light files
            if (result && readers[j] instanceof TiffDelegateReader) continue;

            // Bio-Rad reader is allowed to redundantly
            // green-light PIC files from NRRD datasets
            if (result && r instanceof NRRDReader &&
              readers[j] instanceof BioRadReader)
            {
              String low = used[i].toLowerCase();
              boolean isPic = low.endsWith(".pic") || low.endsWith(".pic.gz");
              if (isPic) continue;
            }

            // Analyze reader is allowed to redundantly accept NIfTI files
            if (result && r instanceof NiftiReader &&
              readers[j] instanceof AnalyzeReader)
            {
              continue;
            }

            if (result && r instanceof MetamorphReader &&
              readers[j] instanceof MetamorphTiffReader)
            {
              continue;
            }

            if (result && (readers[j] instanceof L2DReader) ||
              ((r instanceof L2DReader) && (readers[j] instanceof GelReader) ||
              readers[j] instanceof L2DReader))
            {
              continue;
            }

            // ND2Reader is allowed to accept JPEG-2000 files
            if (result && r instanceof JPEG2000Reader &&
              readers[j] instanceof ND2Reader)
            {
              continue;
            }

            if ((result && r instanceof APLReader &&
              readers[j] instanceof SISReader) || (!result &&
              r instanceof APLReader && readers[j] instanceof APLReader))
            {
              continue;
            }

            // Prairie datasets can consist of OME-TIFF files with
            // extra metadata files, so it is acceptable for the OME-TIFF
            // reader to pick up TIFFs from a Prairie dataset
            if (result && r instanceof PrairieReader &&
              readers[j] instanceof OMETiffReader)
            {
              continue;
            }

            if (result && r instanceof TrestleReader &&
              (readers[j] instanceof JPEGReader ||
              readers[j] instanceof PGMReader ||
              readers[j] instanceof TiffDelegateReader))
            {
              continue;
            }

            if (result && ((r instanceof HitachiReader) ||
              (readers[j] instanceof HitachiReader &&
              r instanceof TiffDelegateReader)))
            {
              continue;
            }

            if (!result && r instanceof VolocityReader &&
              readers[j] instanceof VolocityReader)
            {
              continue;
            }

            if (!result && r instanceof InCellReader &&
              readers[j] instanceof InCellReader &&
              !used[i].toLowerCase().endsWith(".xdce"))
            {
              continue;
            }

            if (!result && r instanceof BrukerReader &&
              readers[j] instanceof BrukerReader &&
              !used[i].toLowerCase().equals("acqp") &&
              !used[i].toLowerCase().equals("fid"))
            {
              continue;
            }

            // Volocity reader is allowed to accept files of other formats
            if (result && r instanceof VolocityReader) {
              continue;
            }

            // DNG files can be picked up by both the Nikon reader and the
            // DNG reader

            if (result && r instanceof NikonReader &&
              readers[j] instanceof DNGReader)
            {
              continue;
            }

            // DICOM reader is not expected to pick up companion files
            if (!result && r instanceof DicomReader &&
              readers[j] instanceof DicomReader)
            {
              continue;
            }

            if (!result && readers[j] instanceof MIASReader) {
              continue;
            }

            boolean expected = r == readers[j];
            if (result != expected) {
              success = false;
              if (result) {
                msg = TestTools.shortClassName(readers[j]) + " flagged \"" +
                  used[i] + "\" but so did " + TestTools.shortClassName(r);
              }
              else {
                msg = TestTools.shortClassName(readers[j]) +
                  " skipped \"" + used[i] + "\"";
              }
              break;
            }
          }
        }
      }
      else {
        success = false;
        msg = "Reader " + r.getClass().getName() + " is not an ImageReader";
      }
    }
    catch (Throwable t) {
      LOGGER.info("", t);
      success = false;
    }
    result(testName, success, msg);
  }

  /**
   * @testng.test groups = "config"
   */
  public void writeConfigFile() {
    setupReader();
    if (!initFile(false)) return;
    String file = reader.getCurrentFile();
    LOGGER.info("Generating configuration: {}", file);
    try {
      File f = new File(new Location(file).getParent(), ".bioformats");
      Configuration newConfig = new Configuration(reader, f.getAbsolutePath());
      newConfig.saveToFile();
      reader.close();
    }
    catch (Throwable t) {
      LOGGER.info("", t);
      assert false;
    }
  }

  /**
   * @testng.test groups = "config-xml"
   */
  public void writeXML() {
    setupReader();
    if (!initFile(false)) return;
    String file = reader.getCurrentFile();
    LOGGER.info("Generating XML: {}", file);
    try {
      Location l = new Location(file);
      File f = new File(l.getParent(), l.getName() + ".ome.xml");
      OutputStreamWriter writer =
        new OutputStreamWriter(new FileOutputStream(f), Constants.ENCODING);
      MetadataStore store = reader.getMetadataStore();
      MetadataRetrieve retrieve = MetadataTools.asRetrieve(store);
      String xml = MetadataTools.getOMEXML(retrieve);
      writer.write(xml);
      writer.close();
      reader.close();
    }
    catch (Throwable t) {
      LOGGER.info("", t);
      assert false;
    }
  }

  // -- Helper methods --

  /** Sets up the current IFormatReader. */
  private void setupReader() {
    reader = new BufferedImageReader(new FileStitcher());
    reader.setNormalized(true);
    reader.setOriginalMetadataPopulated(true);
    reader.setMetadataFiltered(true);
    MetadataStore store = null;
    try {
      store = omexmlService.createOMEXMLMetadata();
    }
    catch (ServiceException e) {
      LOGGER.warn("Could not parse OME-XML", e);
    }
    reader.setMetadataStore(store);
  }

  /** Initializes the reader and configuration tree. */
  private boolean initFile() {
    return initFile(true);
  }

  private boolean initFile(boolean removeDuplicateFiles) {
    if (skip) throw new SkipException(SKIP_MESSAGE);

    // initialize configuration tree
    if (config == null) {
      try {
        config = configTree.get(id);
      }
      catch (IOException e) { }
    }

    if (reader == null) {
      setupReader();
    }

    if (id.equals(reader.getCurrentFile())) return true; // already initialized

    // skip files that were already tested as part of another file's dataset
    int ndx = skipFiles.indexOf(id);
    if (ndx >= 0 && removeDuplicateFiles) {
      LOGGER.info("Skipping {}", id);
      skipFiles.remove(ndx);
      skip = true;
      throw new SkipException(SKIP_MESSAGE);
    }

    // only test for missing configuration *after* we have removed duplicates
    // this prevents failures for missing configuration of files that are on
    // the used files list for a different file (e.g. TIFFs in a Leica LEI
    // dataset)
    if (config == null && removeDuplicateFiles) {
      throw new RuntimeException(id + " not configured.");
    }

    LOGGER.info("Initializing {}: ", id);
    try {
      boolean reallyInMemory = false;
      if (inMemory) {
        HashMap<String, Object> idMap = Location.getIdMap();
        idMap.clear();
        Location.setIdMap(idMap);

        reallyInMemory = mapFile(id);
      }
      reader.setId(id);
      // remove used files
      String[] used = reader.getUsedFiles();
      boolean base = false;
      for (int i=0; i<used.length; i++) {
        if (id.equals(used[i])) {
          base = true;
          continue;
        }
        skipFiles.add(used[i]);
        if (reallyInMemory) {
          mapFile(used[i]);
        }
      }
      boolean single = used.length == 1;
      if (single && base) LOGGER.info("OK");
      else LOGGER.info("{} {}", used.length, single ? "file" : "files");
      if (!base) {
        LOGGER.error("Used files list does not include base file");
      }
    }
    catch (Throwable t) {
      LOGGER.error("", t);
      return false;
    }

    return true;
  }

  /** Outputs test result and generates appropriate assertion. */
  private static void result(String testName, boolean success) {
    result(testName, success, null);
  }

  /**
   * Outputs test result with optional extra message
   * and generates appropriate assertion.
   */
  private static void result(String testName, boolean success, String msg) {
    LOGGER.info("\t{}: {} ({})", new Object[] {testName,
      success ? "PASSED" : "FAILED", msg == null ? "" : msg});
    if (msg == null) assert success;
    else assert success : msg;
  }

  private static boolean mapFile(String id) throws IOException {
    RandomAccessInputStream stream = new RandomAccessInputStream(id);
    Runtime rt = Runtime.getRuntime();
    long maxMem = rt.freeMemory();
    long length = stream.length();
    if (length < Integer.MAX_VALUE && length < maxMem) {
      stream.close();
      FileInputStream fis = new FileInputStream(id);
      FileChannel channel = fis.getChannel();
      ByteBuffer buf = channel.map(FileChannel.MapMode.READ_ONLY, 0, length);
      ByteArrayHandle handle = new ByteArrayHandle(buf);
      Location.mapFile(id, handle);
      fis.close();
      return true;
    }
    stream.close();
    return false;
  }

}<|MERGE_RESOLUTION|>--- conflicted
+++ resolved
@@ -1536,16 +1536,12 @@
       }
       result(testName, success);
     }
-<<<<<<< HEAD
-=======
-    result(testName, success);
     try {
       close();
     }
     catch (IOException e) {
       LOGGER.info("", e);
     }
->>>>>>> 63df591d
   }
 
   /**
